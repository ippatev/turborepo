use std::{
    collections::{BTreeMap, HashMap, HashSet},
    fmt::Display,
    ops::{Deref, DerefMut},
    sync::Arc,
};

use biome_deserialize_macros::Deserializable;
use camino::Utf8Path;
use clap::ValueEnum;
use miette::{NamedSource, SourceSpan};
use serde::{Deserialize, Serialize};
use struct_iterable::Iterable;
use turbopath::{AbsoluteSystemPath, RelativeUnixPath};
use turborepo_errors::Spanned;
use turborepo_repository::package_graph::ROOT_PKG_NAME;
use turborepo_unescape::UnescapedString;

use crate::{
    cli::{EnvMode, OutputLogsMode},
    config::{ConfigurationOptions, Error, InvalidEnvPrefixError},
    run::{
        task_access::TaskAccessTraceFile,
        task_id::{TaskId, TaskName},
    },
    task_graph::{TaskDefinition, TaskOutputs},
};

mod loader;
pub mod parser;

pub use loader::TurboJsonLoader;

use crate::{boundaries::BoundariesConfig, config::UnnecessaryPackageTaskSyntaxError};

const TURBO_ROOT: &str = "$TURBO_ROOT$";
const TURBO_ROOT_SLASH: &str = "$TURBO_ROOT$/";

#[derive(Serialize, Deserialize, Debug, Default, PartialEq, Clone, Deserializable)]
#[serde(rename_all = "camelCase")]
pub struct SpacesJson {
    pub id: Option<UnescapedString>,
}

// A turbo.json config that is synthesized but not yet resolved.
// This means that we've done the work to synthesize the config from
// package.json, but we haven't yet resolved the workspace
// turbo.json files into a single definition. Therefore we keep the
// `RawTaskDefinition` type so we can determine which fields are actually
// set when we resolve the configuration.
//
// Note that the values here are limited to pipeline configuration.
// Configuration that needs to account for flags, env vars, etc. is
// handled via layered config.
#[derive(Debug, Default, Clone, PartialEq)]
pub struct TurboJson {
    text: Option<Arc<str>>,
    path: Option<Arc<str>>,
    pub(crate) tags: Option<Spanned<Vec<Spanned<String>>>>,
    pub(crate) boundaries: Option<Spanned<BoundariesConfig>>,
    pub(crate) extends: Spanned<Vec<String>>,
    pub(crate) global_deps: Vec<String>,
    pub(crate) global_env: Vec<String>,
    pub(crate) global_pass_through_env: Option<Vec<String>>,
    pub(crate) tasks: Pipeline,
}

// Iterable is required to enumerate allowed keys
#[derive(Clone, Debug, Default, Iterable, Serialize, Deserializable)]
#[serde(rename_all = "camelCase")]
pub(crate) struct RawRemoteCacheOptions {
    #[serde(skip_serializing_if = "Option::is_none")]
    api_url: Option<String>,
    #[serde(skip_serializing_if = "Option::is_none")]
    login_url: Option<String>,
    #[serde(skip_serializing_if = "Option::is_none")]
    team_slug: Option<String>,
    #[serde(skip_serializing_if = "Option::is_none")]
    team_id: Option<String>,
    #[serde(skip_serializing_if = "Option::is_none")]
    signature: Option<bool>,
    #[serde(skip_serializing_if = "Option::is_none")]
    preflight: Option<bool>,
    #[serde(skip_serializing_if = "Option::is_none")]
    timeout: Option<u64>,
    #[serde(skip_serializing_if = "Option::is_none")]
    enabled: Option<bool>,
    #[serde(skip_serializing_if = "Option::is_none")]
    upload_timeout: Option<u64>,
}

impl From<&RawRemoteCacheOptions> for ConfigurationOptions {
    fn from(remote_cache_opts: &RawRemoteCacheOptions) -> Self {
        Self {
            api_url: remote_cache_opts.api_url.clone(),
            login_url: remote_cache_opts.login_url.clone(),
            team_slug: remote_cache_opts.team_slug.clone(),
            team_id: remote_cache_opts.team_id.clone(),
            signature: remote_cache_opts.signature,
            preflight: remote_cache_opts.preflight,
            timeout: remote_cache_opts.timeout,
            upload_timeout: remote_cache_opts.upload_timeout,
            enabled: remote_cache_opts.enabled,
            ..Self::default()
        }
    }
}

#[derive(Serialize, Default, Debug, Clone, Iterable, Deserializable)]
#[serde(rename_all = "camelCase")]
// The raw deserialized turbo.json file.
pub struct RawTurboJson {
    #[serde(skip)]
    span: Spanned<()>,

    #[serde(rename = "$schema", skip_serializing_if = "Option::is_none")]
    schema: Option<UnescapedString>,

    #[serde(skip_serializing)]
    pub experimental_spaces: Option<SpacesJson>,

    #[serde(skip_serializing_if = "Option::is_none")]
    extends: Option<Spanned<Vec<UnescapedString>>>,
    // Global root filesystem dependencies
    #[serde(skip_serializing_if = "Option::is_none")]
    global_dependencies: Option<Vec<Spanned<UnescapedString>>>,
    #[serde(skip_serializing_if = "Option::is_none")]
    global_env: Option<Vec<Spanned<UnescapedString>>>,
    #[serde(skip_serializing_if = "Option::is_none")]
    global_pass_through_env: Option<Vec<Spanned<UnescapedString>>>,
    // Tasks is a map of task entries which define the task graph
    // and cache behavior on a per task or per package-task basis.
    #[serde(skip_serializing_if = "Option::is_none")]
    pub tasks: Option<Pipeline>,

    #[serde(skip_serializing)]
    pub pipeline: Option<Spanned<Pipeline>>,
    // Configuration options when interfacing with the remote cache
    #[serde(skip_serializing_if = "Option::is_none")]
    pub(crate) remote_cache: Option<RawRemoteCacheOptions>,
    #[serde(skip_serializing_if = "Option::is_none", rename = "ui")]
    pub ui: Option<UIMode>,
    #[serde(
        skip_serializing_if = "Option::is_none",
        rename = "dangerouslyDisablePackageManagerCheck"
    )]
    pub allow_no_package_manager: Option<bool>,
    #[serde(skip_serializing_if = "Option::is_none")]
    pub daemon: Option<Spanned<bool>>,
    #[serde(skip_serializing_if = "Option::is_none")]
    pub env_mode: Option<EnvMode>,
    #[serde(skip_serializing_if = "Option::is_none")]
    pub cache_dir: Option<Spanned<UnescapedString>>,

    #[serde(skip_serializing_if = "Option::is_none")]
    pub no_update_notifier: Option<bool>,

    #[serde(skip_serializing_if = "Option::is_none")]
    pub tags: Option<Spanned<Vec<Spanned<String>>>>,

    #[serde(skip_serializing_if = "Option::is_none")]
    pub boundaries: Option<Spanned<BoundariesConfig>>,

    #[serde(skip_serializing_if = "Option::is_none")]
    pub concurrency: Option<String>,

    #[serde(skip_serializing_if = "Option::is_none")]
<<<<<<< HEAD
    pub deps_sync: Option<crate::commands::deps_sync::DepsSyncConfig>,
=======
    pub future_flags: Option<Spanned<FutureFlags>>,
>>>>>>> 4610df1e

    #[deserializable(rename = "//")]
    #[serde(skip)]
    _comment: Option<String>,
}

#[derive(Serialize, Default, Debug, Clone, Iterable, Deserializable, PartialEq, Eq)]
#[serde(rename_all = "camelCase")]
pub struct FutureFlags {}

#[derive(Serialize, Default, Debug, PartialEq, Clone)]
#[serde(transparent)]
pub struct Pipeline(BTreeMap<TaskName<'static>, Spanned<RawTaskDefinition>>);

impl IntoIterator for Pipeline {
    type Item = (TaskName<'static>, Spanned<RawTaskDefinition>);
    type IntoIter =
        <BTreeMap<TaskName<'static>, Spanned<RawTaskDefinition>> as IntoIterator>::IntoIter;

    fn into_iter(self) -> Self::IntoIter {
        self.0.into_iter()
    }
}

impl Deref for Pipeline {
    type Target = BTreeMap<TaskName<'static>, Spanned<RawTaskDefinition>>;

    fn deref(&self) -> &Self::Target {
        &self.0
    }
}

impl DerefMut for Pipeline {
    fn deref_mut(&mut self) -> &mut Self::Target {
        &mut self.0
    }
}

#[derive(Serialize, Deserialize, Debug, Copy, Clone, Deserializable, PartialEq, Eq, ValueEnum)]
#[serde(rename_all = "camelCase")]
pub enum UIMode {
    /// Use the terminal user interface
    Tui,
    /// Use the standard output stream
    Stream,
    /// Use the web user interface (experimental)
    Web,
}

impl Default for UIMode {
    fn default() -> Self {
        Self::Tui
    }
}

impl Display for UIMode {
    fn fmt(&self, f: &mut std::fmt::Formatter<'_>) -> std::fmt::Result {
        match self {
            UIMode::Tui => write!(f, "tui"),
            UIMode::Stream => write!(f, "stream"),
            UIMode::Web => write!(f, "web"),
        }
    }
}

impl UIMode {
    pub fn use_tui(&self) -> bool {
        matches!(self, Self::Tui)
    }

    /// Returns true if the UI mode has a sender,
    /// i.e. web or tui but not stream
    pub fn has_sender(&self) -> bool {
        matches!(self, Self::Tui | Self::Web)
    }
}

#[derive(Serialize, Default, Debug, PartialEq, Clone, Iterable, Deserializable)]
#[serde(rename_all = "camelCase")]
#[deserializable(unknown_fields = "deny")]
pub struct RawTaskDefinition {
    #[serde(skip_serializing_if = "Option::is_none")]
    cache: Option<Spanned<bool>>,
    #[serde(skip_serializing_if = "Option::is_none")]
    depends_on: Option<Spanned<Vec<Spanned<UnescapedString>>>>,
    #[serde(skip_serializing_if = "Option::is_none")]
    env: Option<Vec<Spanned<UnescapedString>>>,
    #[serde(skip_serializing_if = "Option::is_none")]
    inputs: Option<Vec<Spanned<UnescapedString>>>,
    #[serde(skip_serializing_if = "Option::is_none")]
    pass_through_env: Option<Vec<Spanned<UnescapedString>>>,
    #[serde(skip_serializing_if = "Option::is_none")]
    persistent: Option<Spanned<bool>>,
    #[serde(skip_serializing_if = "Option::is_none")]
    interruptible: Option<Spanned<bool>>,
    #[serde(skip_serializing_if = "Option::is_none")]
    outputs: Option<Vec<Spanned<UnescapedString>>>,
    #[serde(skip_serializing_if = "Option::is_none")]
    output_logs: Option<Spanned<OutputLogsMode>>,
    #[serde(skip_serializing_if = "Option::is_none")]
    interactive: Option<Spanned<bool>>,
    // TODO: Remove this once we have the ability to load task definitions directly
    // instead of deriving them from a TurboJson
    #[serde(skip)]
    env_mode: Option<EnvMode>,
    // This can currently only be set internally and isn't a part of turbo.json
    #[serde(skip_serializing_if = "Option::is_none")]
    with: Option<Vec<Spanned<UnescapedString>>>,
}

macro_rules! set_field {
    ($this:ident, $other:ident, $field:ident) => {{
        if let Some(field) = $other.$field {
            $this.$field = field.into();
        }
    }};
}

impl RawTaskDefinition {
    // merge accepts a RawTaskDefinition and
    // merges it into RawTaskDefinition.
    pub fn merge(&mut self, other: RawTaskDefinition) {
        set_field!(self, other, outputs);

        let other_has_range = other.cache.as_ref().is_some_and(|c| c.range.is_some());
        let self_does_not_have_range = self.cache.as_ref().is_some_and(|c| c.range.is_none());

        if other.cache.is_some()
            // If other has range info and we're missing it, carry it over
            || (other_has_range && self_does_not_have_range)
        {
            self.cache = other.cache;
        }
        set_field!(self, other, depends_on);
        set_field!(self, other, inputs);
        set_field!(self, other, output_logs);
        set_field!(self, other, persistent);
        set_field!(self, other, interruptible);
        set_field!(self, other, env);
        set_field!(self, other, pass_through_env);
        set_field!(self, other, interactive);
        set_field!(self, other, env_mode);
        set_field!(self, other, with);
    }
}

pub const CONFIG_FILE: &str = "turbo.json";
pub const CONFIG_FILE_JSONC: &str = "turbo.jsonc";
const ENV_PIPELINE_DELIMITER: &str = "$";
const TOPOLOGICAL_PIPELINE_DELIMITER: &str = "^";

impl TryFrom<Vec<Spanned<UnescapedString>>> for TaskOutputs {
    type Error = Error;
    fn try_from(outputs: Vec<Spanned<UnescapedString>>) -> Result<Self, Self::Error> {
        let mut inclusions = Vec::new();
        let mut exclusions = Vec::new();

        for glob in outputs {
            if let Some(stripped_glob) = glob.value.strip_prefix('!') {
                if Utf8Path::new(stripped_glob).is_absolute() {
                    let (span, text) = glob.span_and_text("turbo.json");
                    return Err(Error::AbsolutePathInConfig {
                        field: "outputs",
                        span,
                        text,
                    });
                }

                exclusions.push(stripped_glob.to_string());
            } else {
                if Utf8Path::new(&glob.value).is_absolute() {
                    let (span, text) = glob.span_and_text("turbo.json");
                    return Err(Error::AbsolutePathInConfig {
                        field: "outputs",
                        span,
                        text,
                    });
                }

                inclusions.push(glob.into_inner().into());
            }
        }

        inclusions.sort();
        exclusions.sort();

        Ok(TaskOutputs {
            inclusions,
            exclusions,
        })
    }
}

impl TaskDefinition {
    pub fn from_raw(
        mut raw_task: RawTaskDefinition,
        path_to_repo_root: &RelativeUnixPath,
    ) -> Result<Self, Error> {
        replace_turbo_root_token(&mut raw_task, path_to_repo_root)?;
        let outputs = raw_task.outputs.unwrap_or_default().try_into()?;

        let cache = raw_task.cache.is_none_or(|c| c.into_inner());
        let interactive = raw_task
            .interactive
            .as_ref()
            .map(|value| value.value)
            .unwrap_or_default();

        if let Some(interactive) = raw_task.interactive {
            let (span, text) = interactive.span_and_text("turbo.json");
            if cache && interactive.value {
                return Err(Error::InteractiveNoCacheable { span, text });
            }
        }

        let persistent = *raw_task.persistent.unwrap_or_default();
        let interruptible = raw_task.interruptible.unwrap_or_default();
        if *interruptible && !persistent {
            let (span, text) = interruptible.span_and_text("turbo.json");
            return Err(Error::InterruptibleButNotPersistent { span, text });
        }

        let mut env_var_dependencies = HashSet::new();
        let mut topological_dependencies: Vec<Spanned<TaskName>> = Vec::new();
        let mut task_dependencies: Vec<Spanned<TaskName>> = Vec::new();
        if let Some(depends_on) = raw_task.depends_on {
            for dependency in depends_on.into_inner() {
                let (span, text) = dependency.span_and_text("turbo.json");
                let (dependency, depspan) = dependency.split();
                let dependency: String = dependency.into();
                if dependency.strip_prefix(ENV_PIPELINE_DELIMITER).is_some() {
                    return Err(Error::InvalidDependsOnValue {
                        field: "dependsOn",
                        span,
                        text,
                    });
                } else if let Some(topo_dependency) =
                    dependency.strip_prefix(TOPOLOGICAL_PIPELINE_DELIMITER)
                {
                    topological_dependencies.push(depspan.to(topo_dependency.to_string().into()));
                } else {
                    task_dependencies.push(depspan.to(dependency.into()));
                }
            }
        }

        task_dependencies.sort_by(|a, b| a.value.cmp(&b.value));
        topological_dependencies.sort_by(|a, b| a.value.cmp(&b.value));

        let env = raw_task
            .env
            .map(|env| -> Result<Vec<String>, Error> {
                gather_env_vars(env, "env", &mut env_var_dependencies)?;
                let mut env_var_dependencies: Vec<String> =
                    env_var_dependencies.into_iter().collect();
                env_var_dependencies.sort();
                Ok(env_var_dependencies)
            })
            .transpose()?
            .unwrap_or_default();

        let inputs = raw_task
            .inputs
            .unwrap_or_default()
            .into_iter()
            .map(|input| {
                if Utf8Path::new(&input.value).is_absolute() {
                    let (span, text) = input.span_and_text("turbo.json");
                    Err(Error::AbsolutePathInConfig {
                        field: "inputs",
                        span,
                        text,
                    })
                } else {
                    Ok(input.to_string())
                }
            })
            .collect::<Result<Vec<_>, _>>()?;

        let pass_through_env = raw_task
            .pass_through_env
            .map(|env| -> Result<Vec<String>, Error> {
                let mut pass_through_env = HashSet::new();
                gather_env_vars(env, "passThroughEnv", &mut pass_through_env)?;
                let mut pass_through_env: Vec<String> = pass_through_env.into_iter().collect();
                pass_through_env.sort();
                Ok(pass_through_env)
            })
            .transpose()?;

        let with = raw_task.with.map(|with_tasks| {
            with_tasks
                .into_iter()
                .map(|sibling| {
                    let (sibling, span) = sibling.split();
                    span.to(TaskName::from(String::from(sibling)))
                })
                .collect()
        });

        Ok(TaskDefinition {
            outputs,
            cache,
            topological_dependencies,
            task_dependencies,
            env,
            inputs,
            pass_through_env,
            output_logs: *raw_task.output_logs.unwrap_or_default(),
            persistent,
            interruptible: *interruptible,
            interactive,
            env_mode: raw_task.env_mode,
            with,
        })
    }
}

impl RawTurboJson {
    pub(crate) fn read(
        repo_root: &AbsoluteSystemPath,
        path: &AbsoluteSystemPath,
    ) -> Result<Option<RawTurboJson>, Error> {
        let Some(contents) = path.read_existing_to_string()? else {
            return Ok(None);
        };
        // Anchoring the path can fail if the path resides outside of the repository
        // Just display absolute path in that case.
        let root_relative_path = repo_root.anchor(path).map_or_else(
            |_| path.as_str().to_owned(),
            |relative| relative.to_string(),
        );
        let raw_turbo_json = RawTurboJson::parse(&contents, &root_relative_path)?;

        Ok(Some(raw_turbo_json))
    }

    /// Produces a new turbo.json without any tasks that reference non-existent
    /// workspaces
    pub fn prune_tasks<S: AsRef<str>>(&self, workspaces: &[S]) -> Self {
        let mut this = self.clone();
        if let Some(pipeline) = &mut this.tasks {
            pipeline.0.retain(|task_name, _| {
                task_name.in_workspace(ROOT_PKG_NAME)
                    || workspaces
                        .iter()
                        .any(|workspace| task_name.in_workspace(workspace.as_ref()))
            })
        }

        this
    }

    pub fn from_task_access_trace(trace: &HashMap<String, TaskAccessTraceFile>) -> Option<Self> {
        if trace.is_empty() {
            return None;
        }

        let mut pipeline = Pipeline::default();

        for (task_name, trace_file) in trace {
            let spanned_outputs: Vec<Spanned<UnescapedString>> = trace_file
                .outputs
                .iter()
                .map(|output| Spanned::new(output.clone()))
                .collect();
            let task_definition = RawTaskDefinition {
                outputs: Some(spanned_outputs),
                env: Some(
                    trace_file
                        .accessed
                        .env_var_keys
                        .iter()
                        .map(|unescaped_string| Spanned::new(unescaped_string.clone()))
                        .collect(),
                ),
                ..Default::default()
            };

            let name = TaskName::from(task_name.as_str());
            let root_task = name.into_root_task();
            pipeline.insert(root_task, Spanned::new(task_definition.clone()));
        }

        Some(RawTurboJson {
            tasks: Some(pipeline),
            ..RawTurboJson::default()
        })
    }
}

impl TryFrom<RawTurboJson> for TurboJson {
    type Error = Error;

    fn try_from(raw_turbo: RawTurboJson) -> Result<Self, Error> {
        if let Some(pipeline) = raw_turbo.pipeline {
            let (span, text) = pipeline.span_and_text("turbo.json");
            return Err(Error::PipelineField { span, text });
        }

        // `futureFlags` key is only allowed in root turbo.json
        let is_workspace_config = raw_turbo.extends.is_some();
        if is_workspace_config {
            if let Some(future_flags) = raw_turbo.future_flags {
                let (span, text) = future_flags.span_and_text("turbo.json");
                return Err(Error::FutureFlagsInPackage { span, text });
            }
        }
        let mut global_env = HashSet::new();
        let mut global_file_dependencies = HashSet::new();

        if let Some(global_env_from_turbo) = raw_turbo.global_env {
            gather_env_vars(global_env_from_turbo, "globalEnv", &mut global_env)?;
        }

        for global_dep in raw_turbo.global_dependencies.into_iter().flatten() {
            if global_dep.strip_prefix(ENV_PIPELINE_DELIMITER).is_some() {
                let (span, text) = global_dep.span_and_text("turbo.json");
                return Err(Error::InvalidDependsOnValue {
                    field: "globalDependencies",
                    span,
                    text,
                });
            } else if Utf8Path::new(&global_dep.value).is_absolute() {
                let (span, text) = global_dep.span_and_text("turbo.json");
                return Err(Error::AbsolutePathInConfig {
                    field: "globalDependencies",
                    span,
                    text,
                });
            } else {
                global_file_dependencies.insert(global_dep.into_inner().into());
            }
        }

        let tasks = raw_turbo.tasks.clone().unwrap_or_default();

        Ok(TurboJson {
            text: raw_turbo.span.text,
            path: raw_turbo.span.path,
            tags: raw_turbo.tags,
            global_env: {
                let mut global_env: Vec<_> = global_env.into_iter().collect();
                global_env.sort();
                global_env
            },
            global_pass_through_env: raw_turbo
                .global_pass_through_env
                .map(|env| -> Result<Vec<String>, Error> {
                    let mut global_pass_through_env = HashSet::new();
                    gather_env_vars(env, "globalPassThroughEnv", &mut global_pass_through_env)?;
                    let mut global_pass_through_env: Vec<String> =
                        global_pass_through_env.into_iter().collect();
                    global_pass_through_env.sort();
                    Ok(global_pass_through_env)
                })
                .transpose()?,
            global_deps: {
                let mut global_deps: Vec<_> = global_file_dependencies.into_iter().collect();
                global_deps.sort();

                global_deps
            },
            tasks,
            // copy these over, we don't need any changes here.
            extends: raw_turbo
                .extends
                .unwrap_or_default()
                .map(|s| s.into_iter().map(|s| s.into()).collect()),
            boundaries: raw_turbo.boundaries,
            // Remote Cache config is handled through layered config
        })
    }
}

impl TurboJson {
    fn has_task(&self, task_name: &TaskName) -> bool {
        for key in self.tasks.keys() {
            if key == task_name || (key.task() == task_name.task() && !task_name.is_package_task())
            {
                return true;
            }
        }

        false
    }

    /// Reads a `RawTurboJson` from the given path
    /// and then converts it into `TurboJson`
    pub(crate) fn read(
        repo_root: &AbsoluteSystemPath,
        path: &AbsoluteSystemPath,
    ) -> Result<Option<TurboJson>, Error> {
        let Some(raw_turbo_json) = RawTurboJson::read(repo_root, path)? else {
            return Ok(None);
        };
        TurboJson::try_from(raw_turbo_json).map(Some)
    }

    pub fn task(&self, task_id: &TaskId, task_name: &TaskName) -> Option<RawTaskDefinition> {
        match self.tasks.get(&task_id.as_task_name()) {
            Some(entry) => Some(entry.value.clone()),
            None => self.tasks.get(task_name).map(|entry| entry.value.clone()),
        }
    }

    pub fn validate(&self, validations: &[TurboJSONValidation]) -> Vec<Error> {
        validations
            .iter()
            .flat_map(|validation| validation(self))
            .collect()
    }

    pub fn has_root_tasks(&self) -> bool {
        self.tasks
            .iter()
            .any(|(task_name, _)| task_name.package() == Some(ROOT_PKG_NAME))
    }

    /// Adds a local proxy task to a workspace TurboJson
    pub fn with_proxy(&mut self, mfe_package_name: Option<&str>) {
        if self.extends.is_empty() {
            self.extends = Spanned::new(vec!["//".into()]);
        }

        self.tasks.insert(
            TaskName::from("proxy"),
            Spanned::new(RawTaskDefinition {
                cache: Some(Spanned::new(false)),
                depends_on: mfe_package_name.map(|mfe_package_name| {
                    Spanned::new(vec![Spanned::new(UnescapedString::from(format!(
                        "{mfe_package_name}#build"
                    )))])
                }),
                persistent: Some(Spanned::new(true)),
                env_mode: Some(EnvMode::Loose),
                ..Default::default()
            }),
        );
    }

    /// Adds a "with" relationship from `task` to `with`
    pub fn with_task(&mut self, task: TaskName<'static>, with: &TaskName) {
        if self.extends.is_empty() {
            self.extends = Spanned::new(vec!["//".into()]);
        }

        let task_definition = self.tasks.entry(task).or_default();

        let with_tasks = task_definition.as_inner_mut().with.get_or_insert_default();

        with_tasks.push(Spanned::new(UnescapedString::from(with.to_string())))
    }
}

type TurboJSONValidation = fn(&TurboJson) -> Vec<Error>;

pub fn validate_no_package_task_syntax(turbo_json: &TurboJson) -> Vec<Error> {
    turbo_json
        .tasks
        .iter()
        .filter(|(task_name, _)| task_name.is_package_task())
        .map(|(task_name, entry)| {
            let (span, text) = entry.span_and_text("turbo.json");
            Error::UnnecessaryPackageTaskSyntax(Box::new(UnnecessaryPackageTaskSyntaxError {
                actual: task_name.to_string(),
                wanted: task_name.task().to_string(),
                span,
                text,
            }))
        })
        .collect()
}

pub fn validate_extends(turbo_json: &TurboJson) -> Vec<Error> {
    match turbo_json.extends.first() {
        Some(package_name) if package_name != ROOT_PKG_NAME || turbo_json.extends.len() > 1 => {
            let (span, text) = turbo_json.extends.span_and_text("turbo.json");
            vec![Error::ExtendFromNonRoot { span, text }]
        }
        None => {
            let path = turbo_json
                .path
                .as_ref()
                .map_or("turbo.json", |p| p.as_ref());

            let (span, text) = match turbo_json.text {
                Some(ref text) => {
                    let len = text.len();
                    let span: SourceSpan = (0, len - 1).into();
                    (Some(span), text.to_string())
                }
                None => (None, String::new()),
            };

            vec![Error::NoExtends {
                span,
                text: NamedSource::new(path, text),
            }]
        }
        _ => vec![],
    }
}

pub fn validate_with_has_no_topo(turbo_json: &TurboJson) -> Vec<Error> {
    turbo_json
        .tasks
        .iter()
        .flat_map(|(_, definition)| {
            definition.with.iter().flatten().filter_map(|with_task| {
                if with_task.starts_with(TOPOLOGICAL_PIPELINE_DELIMITER) {
                    let (span, text) = with_task.span_and_text("turbo.json");
                    Some(Error::InvalidTaskWith { span, text })
                } else {
                    None
                }
            })
        })
        .collect()
}

fn gather_env_vars(
    vars: Vec<Spanned<impl Into<String>>>,
    key: &str,
    into: &mut HashSet<String>,
) -> Result<(), Error> {
    for value in vars {
        let value: Spanned<String> = value.map(|v| v.into());
        if value.starts_with(ENV_PIPELINE_DELIMITER) {
            let (span, text) = value.span_and_text("turbo.json");
            // Hard error to help people specify this correctly during migration.
            // TODO: Remove this error after we have run summary.
            return Err(Error::InvalidEnvPrefix(Box::new(InvalidEnvPrefixError {
                key: key.to_string(),
                value: value.into_inner(),
                span,
                text,
                env_pipeline_delimiter: ENV_PIPELINE_DELIMITER,
            })));
        }

        into.insert(value.into_inner());
    }

    Ok(())
}

// Takes an input/output glob that might start with TURBO_ROOT_PREFIX
// and swap it with the relative path to the turbo root.
fn replace_turbo_root_token_in_string(
    input: &mut Spanned<UnescapedString>,
    path_to_repo_root: &RelativeUnixPath,
) -> Result<(), Error> {
    let turbo_root_index = input.find(TURBO_ROOT);
    if let Some(index) = turbo_root_index {
        if !input.as_inner()[index..].starts_with(TURBO_ROOT_SLASH) {
            let (span, text) = input.span_and_text("turbo.json");
            return Err(Error::InvalidTurboRootNeedsSlash { span, text });
        }
    }
    match turbo_root_index {
        Some(0) => {
            // Replace
            input
                .as_inner_mut()
                .replace_range(..TURBO_ROOT.len(), path_to_repo_root.as_str());
            Ok(())
        }
        // Handle negations
        Some(1) if input.starts_with('!') => {
            input
                .as_inner_mut()
                .replace_range(1..TURBO_ROOT.len() + 1, path_to_repo_root.as_str());
            Ok(())
        }
        // We do not allow for TURBO_ROOT to be used in the middle of a glob
        Some(_) => {
            let (span, text) = input.span_and_text("turbo.json");
            Err(Error::InvalidTurboRootUse { span, text })
        }
        None => Ok(()),
    }
}

fn replace_turbo_root_token(
    task_definition: &mut RawTaskDefinition,
    path_to_repo_root: &RelativeUnixPath,
) -> Result<(), Error> {
    for input in task_definition
        .inputs
        .iter_mut()
        .flat_map(|inputs| inputs.iter_mut())
    {
        replace_turbo_root_token_in_string(input, path_to_repo_root)?;
    }

    for output in task_definition
        .outputs
        .iter_mut()
        .flat_map(|outputs| outputs.iter_mut())
    {
        replace_turbo_root_token_in_string(output, path_to_repo_root)?;
    }

    Ok(())
}

#[cfg(test)]
mod tests {
    use std::sync::Arc;

    use anyhow::Result;
    use biome_deserialize::json::deserialize_from_json_str;
    use biome_json_parser::JsonParserOptions;
    use pretty_assertions::assert_eq;
    use serde_json::json;
    use test_case::test_case;
    use turbopath::RelativeUnixPath;
    use turborepo_unescape::UnescapedString;

    use super::{
        replace_turbo_root_token_in_string, validate_with_has_no_topo, FutureFlags, Pipeline,
        RawTurboJson, SpacesJson, Spanned, TurboJson, UIMode,
    };
    use crate::{
        boundaries::BoundariesConfig,
        cli::OutputLogsMode,
        run::task_id::TaskName,
        task_graph::{TaskDefinition, TaskOutputs},
        turbo_json::RawTaskDefinition,
    };

    #[test_case("{}", "empty boundaries")]
    #[test_case(r#"{"tags": {} }"#, "empty tags")]
    #[test_case(
        r#"{"tags": { "my-tag": { "dependencies": { "allow": ["my-package"] } } }"#,
        "tags and dependencies"
    )]
    #[test_case(
        r#"{
        "tags": {
            "my-tag": {
                "dependencies": {
                    "allow": ["my-package"],
                    "deny": ["my-other-package"]
                }
            }
        }
    }"#,
        "tags and dependencies 2"
    )]
    #[test_case(
        r#"{
        "tags": {
            "my-tag": {
                "dependents": {
                    "allow": ["my-package"],
                    "deny": ["my-other-package"]
                }
            }
        }
    }"#,
        "tags and dependents"
    )]
    #[test_case(
        r#"{
            "implicitDependencies": ["my-package"],
        }"#,
        "implicit dependencies"
    )]
    #[test_case(
        r#"{
            "implicitDependencies": ["my-package"],
            "tags": {
                "my-tag": {
                    "dependents": {
                        "allow": ["my-package"],
                        "deny": ["my-other-package"]
                    }
                }
            },
        }"#,
        "implicit dependencies and tags"
    )]
    #[test_case(
        r#"{
          "dependencies": {
              "allow": ["my-package"]
          }
      }"#,
        "package rule"
    )]
    fn test_deserialize_boundaries(json: &str, name: &str) {
        let deserialized_result = deserialize_from_json_str(
            json,
            JsonParserOptions::default().with_allow_comments(),
            "turbo.json",
        );
        let raw_boundaries_config: BoundariesConfig =
            deserialized_result.into_deserialized().unwrap();
        insta::assert_json_snapshot!(name.replace(' ', "_"), raw_boundaries_config);
    }

    #[test_case(
        "{}",
        RawTaskDefinition::default(),
        TaskDefinition::default()
    ; "empty task definition")]
    #[test_case(
        r#"{ "persistent": false }"#,
        RawTaskDefinition {
            persistent: Some(Spanned::new(false).with_range(16..21)),
            ..RawTaskDefinition::default()
        },
        TaskDefinition::default()
    ; "just persistent"
    )]
    #[test_case(
        r#"{
          "dependsOn": ["cli#build"],
          "env": ["OS"],
          "passThroughEnv": ["AWS_SECRET_KEY"],
          "outputs": ["package/a/dist"],
          "cache": false,
          "inputs": ["package/a/src/**"],
          "outputLogs": "full",
          "persistent": true,
          "interactive": true,
          "interruptible": true
        }"#,
        RawTaskDefinition {
            depends_on: Some(Spanned::new(vec![Spanned::<UnescapedString>::new("cli#build".into()).with_range(26..37)]).with_range(25..38)),
            env: Some(vec![Spanned::<UnescapedString>::new("OS".into()).with_range(58..62)]),
            pass_through_env: Some(vec![Spanned::<UnescapedString>::new("AWS_SECRET_KEY".into()).with_range(94..110)]),
            outputs: Some(vec![Spanned::<UnescapedString>::new("package/a/dist".into()).with_range(135..151)]),
            cache: Some(Spanned::new(false).with_range(173..178)),
            inputs: Some(vec![Spanned::<UnescapedString>::new("package/a/src/**".into()).with_range(201..219)]),
            output_logs: Some(Spanned::new(OutputLogsMode::Full).with_range(246..252)),
            persistent: Some(Spanned::new(true).with_range(278..282)),
            interactive: Some(Spanned::new(true).with_range(309..313)),
            interruptible: Some(Spanned::new(true).with_range(342..346)),
            env_mode: None,
            with: None,
        },
        TaskDefinition {
          env: vec!["OS".to_string()],
          outputs: TaskOutputs {
              inclusions: vec!["package/a/dist".to_string()],
              exclusions: vec![],
          },
          cache: false,
          inputs: vec!["package/a/src/**".to_string()],
          output_logs: OutputLogsMode::Full,
          pass_through_env: Some(vec!["AWS_SECRET_KEY".to_string()]),
          task_dependencies: vec![Spanned::<TaskName<'_>>::new("cli#build".into()).with_range(26..37)],
          topological_dependencies: vec![],
          persistent: true,
          interactive: true,
          interruptible: true,
          env_mode: None,
          with: None,
        }
      ; "full"
    )]
    #[test_case(
        r#"{
              "dependsOn": ["cli#build"],
              "env": ["OS"],
              "passThroughEnv": ["AWS_SECRET_KEY"],
              "outputs": ["package\\a\\dist"],
              "cache": false,
              "inputs": ["package\\a\\src\\**"],
              "outputLogs": "full",
              "persistent": true,
              "interruptible": true
            }"#,
        RawTaskDefinition {
            depends_on: Some(Spanned::new(vec![Spanned::<UnescapedString>::new("cli#build".into()).with_range(30..41)]).with_range(29..42)),
            env: Some(vec![Spanned::<UnescapedString>::new("OS".into()).with_range(66..70)]),
            pass_through_env: Some(vec![Spanned::<UnescapedString>::new("AWS_SECRET_KEY".into()).with_range(106..122)]),
            outputs: Some(vec![Spanned::<UnescapedString>::new("package\\a\\dist".into()).with_range(151..169)]),
            cache: Some(Spanned::new(false).with_range(195..200)),
            inputs: Some(vec![Spanned::<UnescapedString>::new("package\\a\\src\\**".into()).with_range(227..248)]),
            output_logs: Some(Spanned::new(OutputLogsMode::Full).with_range(279..285)),
            persistent: Some(Spanned::new(true).with_range(315..319)),
            interruptible: Some(Spanned::new(true).with_range(352..356)),
            interactive: None,
            env_mode: None,
            with: None,
        },
        TaskDefinition {
            env: vec!["OS".to_string()],
            outputs: TaskOutputs {
                inclusions: vec!["package\\a\\dist".to_string()],
                exclusions: vec![],
            },
            cache: false,
            inputs: vec!["package\\a\\src\\**".to_string()],
            output_logs: OutputLogsMode::Full,
            pass_through_env: Some(vec!["AWS_SECRET_KEY".to_string()]),
            task_dependencies: vec![Spanned::<TaskName<'_>>::new("cli#build".into()).with_range(30..41)],
            topological_dependencies: vec![],
            persistent: true,
            interruptible: true,
            interactive: false,
            env_mode: None,
            with: None,
        }
      ; "full (windows)"
    )]
    #[test_case(
        r#"{
            "inputs": ["$TURBO_ROOT$/config.txt"],
            "outputs": ["$TURBO_ROOT$/coverage/**", "!$TURBO_ROOT$/coverage/index.html"]
        }"#,
        RawTaskDefinition {
            inputs: Some(vec![Spanned::new(UnescapedString::from("$TURBO_ROOT$/config.txt")).with_range(25..50)]),
            outputs: Some(vec![
                Spanned::new(UnescapedString::from("$TURBO_ROOT$/coverage/**")).with_range(77..103),
                Spanned::new(UnescapedString::from("!$TURBO_ROOT$/coverage/index.html")).with_range(105..140),
            ]),
            ..RawTaskDefinition::default()
        },
        TaskDefinition {
            inputs: vec!["../../config.txt".to_owned()],
            outputs: TaskOutputs {
                inclusions: vec!["../../coverage/**".to_owned()],
                exclusions: vec!["../../coverage/index.html".to_owned()],
            },
            ..TaskDefinition::default()
        }
    ; "turbo root"
    )]
    #[test_case(
        r#"{
            "with": ["proxy"]
        }"#,
        RawTaskDefinition {
            with: Some(vec![
                Spanned::new(UnescapedString::from("proxy")).with_range(23..30),
            ]),
            ..RawTaskDefinition::default()
        },
        TaskDefinition {
            with: Some(vec![Spanned::new(TaskName::from("proxy")).with_range(23..30)]),
            ..TaskDefinition::default()
        }
    ; "with task"
    )]
    fn test_deserialize_task_definition(
        task_definition_content: &str,
        expected_raw_task_definition: RawTaskDefinition,
        expected_task_definition: TaskDefinition,
    ) -> Result<()> {
        let deserialized_result = deserialize_from_json_str(
            task_definition_content,
            JsonParserOptions::default().with_allow_comments(),
            "turbo.json",
        );
        let raw_task_definition: RawTaskDefinition =
            deserialized_result.into_deserialized().unwrap();
        assert_eq!(raw_task_definition, expected_raw_task_definition);

        let task_definition =
            TaskDefinition::from_raw(raw_task_definition, RelativeUnixPath::new("../..").unwrap())?;
        assert_eq!(task_definition, expected_task_definition);

        Ok(())
    }

    #[test_case("[]", TaskOutputs::default() ; "empty")]
    #[test_case(r#"["target/**"]"#, TaskOutputs { inclusions: vec!["target/**".to_string()], exclusions: vec![] })]
    #[test_case(
        r#"[".next/**", "!.next/cache/**"]"#,
        TaskOutputs {
             inclusions: vec![".next/**".to_string()],
             exclusions: vec![".next/cache/**".to_string()]
        }
        ; "with .next"
    )]
    #[test_case(
        r#"[".next\\**", "!.next\\cache\\**"]"#,
        TaskOutputs {
            inclusions: vec![".next\\**".to_string()],
            exclusions: vec![".next\\cache\\**".to_string()]
        }
        ; "with .next (windows)"
    )]
    fn test_deserialize_task_outputs(
        task_outputs_str: &str,
        expected_task_outputs: TaskOutputs,
    ) -> Result<()> {
        let raw_task_outputs: Vec<UnescapedString> = serde_json::from_str(task_outputs_str)?;
        let raw_task_outputs = raw_task_outputs
            .into_iter()
            .map(Spanned::new)
            .collect::<Vec<_>>();
        let task_outputs: TaskOutputs = raw_task_outputs.try_into()?;
        assert_eq!(task_outputs, expected_task_outputs);

        Ok(())
    }

    #[test]
    fn test_turbo_task_pruning() {
        let json = RawTurboJson::parse_from_serde(json!({
            "tasks": {
                "//#top": {},
                "build": {},
                "a#build": {},
                "b#build": {},
            }
        }))
        .unwrap();
        let pruned_json = json.prune_tasks(&["a"]);
        let expected: RawTurboJson = RawTurboJson::parse_from_serde(json!({
            "tasks": {
                "//#top": {},
                "build": {},
                "a#build": {},
            }
        }))
        .unwrap();
        // We do this comparison manually so we don't compare the `task_name_range`
        // fields, which are expected to be different
        let pruned_pipeline = pruned_json.tasks.unwrap();
        let expected_pipeline = expected.tasks.unwrap();
        for (
            (pruned_task_name, pruned_pipeline_entry),
            (expected_task_name, expected_pipeline_entry),
        ) in pruned_pipeline
            .into_iter()
            .zip(expected_pipeline.into_iter())
        {
            assert_eq!(pruned_task_name, expected_task_name);
            assert_eq!(pruned_pipeline_entry.value, expected_pipeline_entry.value);
        }
    }

    #[test_case("full", Some(OutputLogsMode::Full) ; "full")]
    #[test_case("hash-only", Some(OutputLogsMode::HashOnly) ; "hash-only")]
    #[test_case("new-only", Some(OutputLogsMode::NewOnly) ; "new-only")]
    #[test_case("errors-only", Some(OutputLogsMode::ErrorsOnly) ; "errors-only")]
    #[test_case("none", Some(OutputLogsMode::None) ; "none")]
    #[test_case("junk", None ; "invalid value")]
    fn test_parsing_output_logs_mode(output_logs: &str, expected: Option<OutputLogsMode>) {
        let json: Result<RawTurboJson, _> = RawTurboJson::parse_from_serde(json!({
            "tasks": {
                "build": {
                    "outputLogs": output_logs,
                }
            }
        }));

        let actual = json
            .as_ref()
            .ok()
            .and_then(|j| j.tasks.as_ref())
            .and_then(|pipeline| pipeline.0.get(&TaskName::from("build")))
            .and_then(|build| build.value.output_logs.clone())
            .map(|mode| mode.into_inner());
        assert_eq!(actual, expected);
    }

    #[test_case(r#"{ "tags": [] }"#, "empty tags in package")]
    #[test_case(r#"{ "tags": ["my-tag"] }"#, "one tag")]
    #[test_case(r#"{ "tags": ["my-tag", "my-other-tag"] }"#, "two tags")]
    fn test_tags(json: &str, name: &str) {
        let json = RawTurboJson::parse(json, "").unwrap();
        insta::assert_json_snapshot!(name.replace(' ', "_"), json.tags);
    }

    #[test_case(r#"{ "ui": "tui" }"#, Some(UIMode::Tui) ; "tui")]
    #[test_case(r#"{ "ui": "stream" }"#, Some(UIMode::Stream) ; "stream")]
    #[test_case(r#"{}"#, None ; "missing")]
    fn test_ui(json: &str, expected: Option<UIMode>) {
        let json = RawTurboJson::parse(json, "").unwrap();
        assert_eq!(json.ui, expected);
    }

    #[test_case(r#"{ "experimentalSpaces": { "id": "hello-world" } }"#, Some(SpacesJson { id: Some("hello-world".to_string().into()) }))]
    #[test_case(r#"{ "experimentalSpaces": {} }"#, Some(SpacesJson { id: None }))]
    #[test_case(r#"{}"#, None)]
    fn test_spaces(json: &str, expected: Option<SpacesJson>) {
        let json = RawTurboJson::parse(json, "").unwrap();
        assert_eq!(json.experimental_spaces, expected);
    }

    #[test_case(r#"{ "daemon": true }"#, r#"{"daemon":true}"# ; "daemon_on")]
    #[test_case(r#"{ "daemon": false }"#, r#"{"daemon":false}"# ; "daemon_off")]
    fn test_daemon(json: &str, expected: &str) {
        let parsed = RawTurboJson::parse(json, "").unwrap();
        let actual = serde_json::to_string(&parsed).unwrap();
        assert_eq!(actual, expected);
    }

    #[test_case(r#"{ "ui": "tui" }"#, r#"{"ui":"tui"}"# ; "tui")]
    #[test_case(r#"{ "ui": "stream" }"#, r#"{"ui":"stream"}"# ; "stream")]
    fn test_ui_serialization(input: &str, expected: &str) {
        let parsed = RawTurboJson::parse(input, "").unwrap();
        let actual = serde_json::to_string(&parsed).unwrap();
        assert_eq!(actual, expected);
    }

    #[test_case(r#"{"dangerouslyDisablePackageManagerCheck":true}"#, Some(true) ; "t")]
    #[test_case(r#"{"dangerouslyDisablePackageManagerCheck":false}"#, Some(false) ; "f")]
    #[test_case(r#"{}"#, None ; "missing")]
    fn test_allow_no_package_manager_serde(json_str: &str, expected: Option<bool>) {
        let json = RawTurboJson::parse(json_str, "").unwrap();
        assert_eq!(json.allow_no_package_manager, expected);
        let serialized = serde_json::to_string(&json).unwrap();
        assert_eq!(serialized, json_str);
    }

    #[test]
    fn test_with_proxy_empty() {
        let mut json = TurboJson::default();
        json.with_proxy(None);
        assert_eq!(json.extends.as_inner().as_slice(), &["//".to_string()]);
        assert!(json.tasks.contains_key(&TaskName::from("proxy")));
    }

    #[test]
    fn test_with_proxy_existing() {
        let mut json = TurboJson::default();
        json.tasks.insert(
            TaskName::from("build"),
            Spanned::new(RawTaskDefinition::default()),
        );
        json.with_proxy(None);
        assert_eq!(json.extends.as_inner().as_slice(), &["//".to_string()]);
        assert!(json.tasks.contains_key(&TaskName::from("proxy")));
        assert!(json.tasks.contains_key(&TaskName::from("build")));
    }

    #[test]
    fn test_with_proxy_with_proxy_build() {
        let mut json = TurboJson::default();
        json.with_proxy(Some("my-proxy"));
        assert_eq!(json.extends.as_inner().as_slice(), &["//".to_string()]);
        let proxy_task = json.tasks.get(&TaskName::from("proxy"));
        assert!(proxy_task.is_some());
        let proxy_task = proxy_task.unwrap().as_inner();
        assert_eq!(
            proxy_task
                .depends_on
                .as_ref()
                .unwrap()
                .as_inner()
                .as_slice(),
            &[Spanned::new(UnescapedString::from("my-proxy#build"))]
        );
    }

    #[test]
    fn test_with_sibling_empty() {
        let mut json = TurboJson::default();
        json.with_task(TaskName::from("dev"), &TaskName::from("api#server"));
        let dev_task = json.tasks.get(&TaskName::from("dev"));
        assert!(dev_task.is_some());
        let dev_task = dev_task.unwrap().as_inner();
        assert_eq!(
            dev_task.with.as_ref().unwrap().as_slice(),
            &[Spanned::new(UnescapedString::from("api#server"))]
        );
    }

    #[test]
    fn test_with_sibling_existing() {
        let mut json = TurboJson::default();
        json.tasks.insert(
            TaskName::from("dev"),
            Spanned::new(RawTaskDefinition {
                persistent: Some(Spanned::new(true)),
                ..Default::default()
            }),
        );
        json.with_task(TaskName::from("dev"), &TaskName::from("api#server"));
        let dev_task = json.tasks.get(&TaskName::from("dev"));
        assert!(dev_task.is_some());
        let dev_task = dev_task.unwrap().as_inner();
        assert_eq!(dev_task.persistent, Some(Spanned::new(true)));
        assert_eq!(
            dev_task.with.as_ref().unwrap().as_slice(),
            &[Spanned::new(UnescapedString::from("api#server"))]
        );
    }

    #[test_case("index.ts", Ok("index.ts") ; "no token")]
    #[test_case("$TURBO_ROOT$/config.txt", Ok("../../config.txt") ; "valid token")]
    #[test_case("!$TURBO_ROOT$/README.md", Ok("!../../README.md") ; "negation")]
    #[test_case("../$TURBO_ROOT$/config.txt", Err("\"$TURBO_ROOT$\" must be used at the start of glob.") ; "invalid token")]
    #[test_case("$TURBO_ROOT$config.txt", Err("\"$TURBO_ROOT$\" must be followed by a '/'.") ; "trailing slash")]
    fn test_replace_turbo_root(input: &'static str, expected: Result<&str, &str>) {
        let mut spanned_string = Spanned::new(UnescapedString::from(input))
            .with_path(Arc::from("turbo.json"))
            .with_text(format!("\"{input}\""))
            .with_range(1..(input.len()));
        let result = replace_turbo_root_token_in_string(
            &mut spanned_string,
            RelativeUnixPath::new("../..").unwrap(),
        );
        let actual = match result {
            Ok(()) => Ok(spanned_string.as_inner().as_ref()),
            Err(e) => Err(e.to_string()),
        };
        assert_eq!(actual, expected.map_err(|s| s.to_owned()));
    }

    #[test]
    fn test_future_flags_not_allowed_in_workspace() {
        let json = r#"{
            "extends": ["//"],
            "tasks": {
                "build": {}
            },
            "futureFlags": {
                "newFeature": true
            }
        }"#;

        let deserialized_result = deserialize_from_json_str(
            json,
            JsonParserOptions::default().with_allow_comments(),
            "turbo.json",
        );
        let raw_turbo_json: RawTurboJson = deserialized_result.into_deserialized().unwrap();

        // Try to convert to TurboJson - this should fail
        let turbo_json_result = TurboJson::try_from(raw_turbo_json);
        assert!(turbo_json_result.is_err());

        let error = turbo_json_result.unwrap_err();
        let error_str = error.to_string();
        assert!(
            error_str.contains("The \"futureFlags\" key can only be used in the root turbo.json")
        );
    }

    #[test]
    fn test_deserialize_future_flags() {
        let json = r#"{
            "tasks": {
                "build": {}
            },
            "futureFlags": {
                "bestFeature": true
            }
        }"#;

        let deserialized_result = deserialize_from_json_str(
            json,
            JsonParserOptions::default().with_allow_comments(),
            "turbo.json",
        );
        let raw_turbo_json: RawTurboJson = deserialized_result.into_deserialized().unwrap();

        // Verify that futureFlags is parsed correctly
        assert!(raw_turbo_json.future_flags.is_some());
        let future_flags = raw_turbo_json.future_flags.as_ref().unwrap();
        assert_eq!(future_flags.as_inner(), &FutureFlags {});

        // Verify that the futureFlags field doesn't cause errors during conversion to
        // TurboJson
        let turbo_json = TurboJson::try_from(raw_turbo_json);
        assert!(turbo_json.is_ok());
    }

    #[test]
    fn test_validate_with_has_no_topo() {
        let turbo_json = TurboJson {
            tasks: Pipeline(
                vec![(
                    TaskName::from("dev"),
                    Spanned::new(RawTaskDefinition {
                        with: Some(vec![Spanned::new(UnescapedString::from("^proxy"))]),
                        ..Default::default()
                    }),
                )]
                .into_iter()
                .collect(),
            ),
            ..Default::default()
        };

        let errs = validate_with_has_no_topo(&turbo_json);
        assert_eq!(errs.len(), 1);
        let error = &errs[0];
        assert_eq!(
            error.to_string(),
            "`with` cannot use dependency relationships."
        );
    }
}<|MERGE_RESOLUTION|>--- conflicted
+++ resolved
@@ -165,11 +165,10 @@
     pub concurrency: Option<String>,
 
     #[serde(skip_serializing_if = "Option::is_none")]
-<<<<<<< HEAD
     pub deps_sync: Option<crate::commands::deps_sync::DepsSyncConfig>,
-=======
+  
+    #[serde(skip_serializing_if = "Option::is_none")]
     pub future_flags: Option<Spanned<FutureFlags>>,
->>>>>>> 4610df1e
 
     #[deserializable(rename = "//")]
     #[serde(skip)]
